--- conflicted
+++ resolved
@@ -1,11 +1,7 @@
 import { nextEventLoopTick } from "../../util"
 import { View } from "../view"
 import { ErrorRenderer } from "./error_renderer"
-<<<<<<< HEAD
-import { MorphPageRenderer } from "./morph_page_renderer"
-=======
 import { MorphingPageRenderer } from "./morphing_page_renderer"
->>>>>>> 66469576
 import { PageRenderer } from "./page_renderer"
 import { PageSnapshot } from "./page_snapshot"
 import { SnapshotCache } from "./snapshot_cache"
@@ -21,11 +17,7 @@
 
   renderPage(snapshot, isPreview = false, willRender = true, visit) {
     const shouldMorphPage = this.isPageRefresh(visit) && this.snapshot.shouldMorphPage
-<<<<<<< HEAD
-    const rendererClass = shouldMorphPage ? MorphPageRenderer : PageRenderer
-=======
     const rendererClass = shouldMorphPage ? MorphingPageRenderer : PageRenderer
->>>>>>> 66469576
 
     const renderer = new rendererClass(this.snapshot, snapshot, rendererClass.renderElement, isPreview, willRender)
 
