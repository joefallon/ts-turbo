import { FunctionalTestCase } from "./functional_test_case"
import { RemoteChannel } from "./remote_channel"
import { Element } from "@theintern/leadfoot"

type EventLog = [string, any]
type MutationLog = [string, string, string | null]

export class TurboDriveTestCase extends FunctionalTestCase {
  eventLogChannel: RemoteChannel<EventLog> = new RemoteChannel(this.remote, "eventLogs")
  mutationLogChannel: RemoteChannel<MutationLog> = new RemoteChannel(this.remote, "mutationLogs")
  lastBody?: Element

  async beforeTest() {
    await this.drainEventLog()
    this.lastBody = await this.body
  }

  get nextWindowHandle(): Promise<string> {
    return (async (nextHandle?: string) => {
      do {
        const handle = await this.remote.getCurrentWindowHandle()
        const handles = await this.remote.getAllWindowHandles()
        nextHandle = handles[handles.indexOf(handle) + 1]
      } while (!nextHandle)
      return nextHandle
    })()
  }

  async nextEventNamed(eventName: string): Promise<any> {
    let record: EventLog | undefined
    while (!record) {
      const records = await this.eventLogChannel.read(1)
      record = records.find(([name]) => name == eventName)
    }
    return record[1]
  }

<<<<<<< HEAD
  async noNextEventNamed(eventName: string): Promise<boolean> {
    const records = await this.eventLogChannel.read(1)
    return !records.some(([name]) => name == eventName)
=======
  async nextAttributeMutationNamed(elementId: string, attributeName: string): Promise<string | null> {
    let record: MutationLog | undefined
    while (!record) {
      const records = await this.mutationLogChannel.read(1)
      record = records.find(([name, id]) => id == elementId && name == attributeName)
    }
    return record[2]
>>>>>>> 3b418fe2
  }

  get nextBody(): Promise<Element> {
    return (async () => {
      let body
      do body = await this.changedBody
      while (!body)
      return this.lastBody = body
    })()
  }

  get changedBody(): Promise<Element | undefined> {
    return (async () => {
      const body = await this.body
      if (!this.lastBody || this.lastBody.elementId != body.elementId) {
        return body
      }
    })()
  }

  get visitAction(): Promise<string> {
    return this.evaluate(() => {
      try {
        return window.Turbo.navigator.currentVisit!.action
      } catch (error) {
        return "load"
      }
    })
  }

  drainEventLog() {
    return this.eventLogChannel.drain()
  }
}<|MERGE_RESOLUTION|>--- conflicted
+++ resolved
@@ -35,11 +35,11 @@
     return record[1]
   }
 
-<<<<<<< HEAD
   async noNextEventNamed(eventName: string): Promise<boolean> {
     const records = await this.eventLogChannel.read(1)
     return !records.some(([name]) => name == eventName)
-=======
+  }
+
   async nextAttributeMutationNamed(elementId: string, attributeName: string): Promise<string | null> {
     let record: MutationLog | undefined
     while (!record) {
@@ -47,7 +47,6 @@
       record = records.find(([name, id]) => id == elementId && name == attributeName)
     }
     return record[2]
->>>>>>> 3b418fe2
   }
 
   get nextBody(): Promise<Element> {
