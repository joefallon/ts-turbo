import { FunctionalTestCase } from "../helpers/functional_test_case"

export class StreamTests extends FunctionalTestCase {
  async setup() {
    await this.goToLocation("/src/tests/fixtures/stream.html")
  }

  async "test receiving a stream message"() {
    let element
    const selector = "#messages div.message:last-child"

    element = await this.querySelector(selector)
    this.assert.equal(await element.getVisibleText(), "First")

    await this.clickSelector("#create [type=submit]")
    await this.nextBeat

    element = await this.querySelector(selector)
    this.assert.equal(await element.getVisibleText(), "Hello world!")
  }
<<<<<<< HEAD

  async "test receiving a stream message with css selector target"() {
    let element
    const selector = ".messages div.message:last-child"

    element = await this.querySelectorAll(selector)
    this.assert.equal(await element[0].getVisibleText(), "Second")
    this.assert.equal(await element[1].getVisibleText(), "Third")

    await this.createMessage("Hello CSS!", ".messages")
    await this.nextBeat

    element = await this.querySelectorAll(selector)
    this.assert.equal(await element[0].getVisibleText(), "Hello CSS!")
    this.assert.equal(await element[1].getVisibleText(), "Hello CSS!")
  }
  
  async createMessage(content: string, target?: string) {
    return this.post("/__turbo/messages", { content , target})
  }

  async post(path: string, params: any = {}) {
    await this.evaluate((path, method, params) => {
      fetch(location.origin + path, { method, body: new URLSearchParams(params) })
    }, path, "POST", params)
  }
=======
>>>>>>> 57a118ea
}

StreamTests.registerSuite()<|MERGE_RESOLUTION|>--- conflicted
+++ resolved
@@ -18,7 +18,6 @@
     element = await this.querySelector(selector)
     this.assert.equal(await element.getVisibleText(), "Hello world!")
   }
-<<<<<<< HEAD
 
   async "test receiving a stream message with css selector target"() {
     let element
@@ -45,8 +44,6 @@
       fetch(location.origin + path, { method, body: new URLSearchParams(params) })
     }, path, "POST", params)
   }
-=======
->>>>>>> 57a118ea
 }
 
 StreamTests.registerSuite()